--- conflicted
+++ resolved
@@ -105,10 +105,7 @@
  * </pre>
  * @author Rob Winch
  * @author Jesús Ascama Arias
-<<<<<<< HEAD
  * @author Luis Felipe Vega
-=======
->>>>>>> dc978584
  * @since 5.2
  */
 public class RSocketSecurity {
